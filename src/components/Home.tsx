import React, { useEffect, useState, useContext } from "react";
import Markdown from "react-markdown/with-html";
import { makeStyles } from "@material-ui/core/styles";
import Container from "@material-ui/core/Container";
import Paper from "@material-ui/core/Paper";
import Typography from "@material-ui/core/Typography";
<<<<<<< HEAD
import Pagination from '@material-ui/lab/Pagination';
import Markdown from "react-markdown/with-html"
import thumbnail from "./cosem3d.png";
import { makeDatasets } from "../api/datasets";
=======
import Pagination from "@material-ui/lab/Pagination";
>>>>>>> 10f234f9
import { Grid, Divider } from "@material-ui/core";
import Hidden from "@material-ui/core/Hidden";

import { makeDatasets } from "../api/datasets";
import { AppContext } from "../context/AppContext";
<<<<<<< HEAD
import LaunchIcon from '@material-ui/icons/Launch'
=======

import thumbnail from "./COSEM_background.png";
>>>>>>> 10f234f9

const useStyles = makeStyles(theme => ({
  root: {
    flexGrow: 1
  },
  thumbnail: {
    maxWidth: "100%",
    padding: "2em 0 0 2em"
  },
  paper: {
    padding: theme.spacing(2),
    textAlign: "center",
    color: theme.palette.text.secondary,
    margin: theme.spacing(2)
  },
  grid: {
    direction: "row",
    alignItems: "center",
    justify: "center"
  },
  markdown: {
<<<<<<< HEAD
    textAlign: "left",
=======
    escapeHtml: false,
    textAlign: "left"
  },
  mastheadText: {
    marginTop: "3em",
    fontFamily: "'Proxima Nova W01',Arial,Helvetica,sans-serif",
    padding: "1em"
>>>>>>> 10f234f9
  },
  masthead: {
    background: "#5084AC",
    minHeight: "411px",
    marginBottom: 0,
    color: "#fff"
  },
  secondaryNav: {
    background: "#27507C",
    color: "#fff",
    minHeight: "40px"
  },
  navList: {
    display:'block',
    marginTop: 0
  },
  navListItem: {
    display: 'inline-block',
    padding: "12px 0 2px 0",
    borderBottom: "8px solid #fff",
    textAlign:"center",
    minWidth: "5em"
  }
}));

<<<<<<< HEAD
async function getText(url: string, fallback: string) {
  return fetch(url, { cache: "reload" }).then(response => response.ok ? response.text() : fallback, () => fallback);
};
=======
async function getText(d: string) {
  return fetch(d, { cache: "reload" }).then(response => response.text());
}
>>>>>>> 10f234f9

export default function Home() {
  const classes = useStyles();
  const [datasets, setDatasets] = useState([]);
  const [mdText, setMdText] = useState([]);
  const [appState, setAppState] = useContext(AppContext);
  const [currentPage, setCurrentPage] = useState(1);
  const datasetsPerPage = 10;

  useEffect(() => {
    const datasets = makeDatasets(appState.dataBucket);
    datasets.then(setDatasets);
    datasets.then(console.log);
    // Temporary for testing markdown rendering
    //const readmes = datasets.then(ds => fetch(ds., {cache: "reload"}).then((response) => response.text());
<<<<<<< HEAD
    const mdText = datasets.then(ds => Promise.all(ds.map(async d => await getText(d.readmeURL, "No description provided"))));
=======
    const mdText = datasets.then(ds =>
      Promise.all(ds.map(async d => await getText(d.readmeURL)))
    );
>>>>>>> 10f234f9
    mdText.then(setMdText);
    mdText.then(console.log);
  }, []);

  // this loop will be where you modify the meta information and generate
  // the urls.

  const rangeStart = (currentPage - 1) * datasetsPerPage;
  const rangeEnd = rangeStart + datasetsPerPage;
  const totalPages = Math.ceil(datasets.length / datasetsPerPage);

<<<<<<< HEAD
  const displayedDataSets = datasets.slice(rangeStart, rangeEnd).map((dataset, i) => {
    const key = `${dataset.path}_${rangeStart}_${i}`;
    return (

      <Paper key={key} className={classes.paper}>
        <Grid container className={classes.grid} spacing={2}>
          <Grid item xs={12} sm={8} zeroMinWidth>
            <Grid container direction="column" spacing={2}>
              <Grid item>
                <Markdown source={mdText[i]} escapeHtml={false} className={classes.markdown} />
              </Grid>
              <Grid item>
                <Typography variant="caption">Source: {dataset.path}</Typography>
              </Grid>
            </Grid>
          </Grid>
          <Grid item xs={12} sm={4}>
            <a href={`${appState.neuroglancerAddress}${dataset.neuroglancerURLFragment}`} target="_blank" rel="noopener noreferrer">View with neuroglancer</a><LaunchIcon />
          </Grid>
        </Grid>
      </Paper>
    );
  });
=======
  const displayedDataSets = datasets
    .slice(rangeStart, rangeEnd)
    .map((dataset, i) => {
      const key = `${dataset.path}_${rangeStart}_${i}`;
      return (
        <Paper key={key} className={classes.paper}>
          <Grid container className={classes.grid} spacing={10}>
            <Grid item xs zeroMinWidth>
              <Markdown
                source={mdText[i]}
                escapeHtml={false}
                className={classes.markdown}
              />
            </Grid>
            <Divider orientation="vertical" />
            <Grid item>
              {" "}
              <a
                href={`${appState.neuroglancerAddress}${dataset.neuroglancerURLFragment}`}
                target="_blank"
                rel="noopener noreferrer"
              >
                View with neuroglancer
              </a>{" "}
            </Grid>
          </Grid>
        </Paper>
      );
    });
>>>>>>> 10f234f9

  return (
    <>
      <div className={classes.masthead}>
        <Grid container spacing={2} className={classes.root}>
          <Hidden smDown>
            <Grid item sm={4}>
              <img
                className={classes.thumbnail}
                src={thumbnail}
                alt="3D cosem image render"
              />
            </Grid>
            <Grid item sm={1} />
          </Hidden>
          <Grid item sm={10} md={6} className={classes.mastheadText}>
            <Typography variant="h3">FIB-SEM datasets</Typography>
            <Typography variant="body1" gutterBottom>
              Lorem ipsum dolor sit amet, consectetur adipiscing elit. Nullam eu
              purus ante. Sed a euismod turpis. Nulla tempus lorem odio, vitae
              laoreet mauris malesuada vitae. Fusce urna est, vestibulum in
              sodales nec, ullamcorper ut quam. Morbi dapibus a elit sit amet
              consectetur. Aenean in justo id massa ullamcorper bibendum eget
              eget arcu. Suspendisse vitae massa elit.
            </Typography>

            <Typography variant="body1">
              Donec lacus tellus, ullamcorper lobortis maximus in, sagittis et
              augue. Vivamus accumsan, odio gravida sodales dignissim, nisi est
              ornare libero, ac vulputate nibh mi a eros. Integer ut ante massa.
              Aliquam erat volutpat. Aliquam erat volutpat. Proin a nulla nisi.
              Pellentesque semper urna purus, lobortis dapibus massa suscipit
              in. Suspendisse porttitor quis neque id porta.
            </Typography>
          </Grid>
        </Grid>
      </div>
      <div className={classes.secondaryNav}>
        <ul className={classes.navList}>
          <li className={classes.navListItem}>Datasets</li>
        </ul>
      </div>
      <div className="content">
        <Container maxWidth="md">
<<<<<<< HEAD
          <p>{rangeStart + 1} to {Math.min(rangeEnd, datasets.length)} of {datasets.length}</p>
          {datasets.length > datasetsPerPage && <Pagination count={totalPages} page={currentPage} onChange={(e, value) => setCurrentPage(value)} />}
          {displayedDataSets}
          {datasets.length > datasetsPerPage && <Pagination count={totalPages} page={currentPage} onChange={(e, value) => setCurrentPage(value)} />}
=======
          <Typography variant="h5">Datasets{" "}
            {rangeStart + 1} to {Math.min(rangeEnd, datasets.length)} of{" "}
            {datasets.length}
          </Typography>
          {datasets.length > datasetsPerPage && (
            <Pagination
              count={totalPages}
              page={currentPage}
              onChange={(e, value) => setCurrentPage(value)}
            />
          )}
          {displayedDataSets}
          {datasets.length > datasetsPerPage && (
            <Pagination
              count={totalPages}
              page={currentPage}
              onChange={(e, value) => setCurrentPage(value)}
            />
          )}
>>>>>>> 10f234f9
        </Container>
      </div>
    </>
  );
}<|MERGE_RESOLUTION|>--- conflicted
+++ resolved
@@ -4,25 +4,14 @@
 import Container from "@material-ui/core/Container";
 import Paper from "@material-ui/core/Paper";
 import Typography from "@material-ui/core/Typography";
-<<<<<<< HEAD
-import Pagination from '@material-ui/lab/Pagination';
-import Markdown from "react-markdown/with-html"
-import thumbnail from "./cosem3d.png";
-import { makeDatasets } from "../api/datasets";
-=======
 import Pagination from "@material-ui/lab/Pagination";
->>>>>>> 10f234f9
 import { Grid, Divider } from "@material-ui/core";
 import Hidden from "@material-ui/core/Hidden";
 
 import { makeDatasets } from "../api/datasets";
 import { AppContext } from "../context/AppContext";
-<<<<<<< HEAD
-import LaunchIcon from '@material-ui/icons/Launch'
-=======
 
 import thumbnail from "./COSEM_background.png";
->>>>>>> 10f234f9
 
 const useStyles = makeStyles(theme => ({
   root: {
@@ -44,9 +33,6 @@
     justify: "center"
   },
   markdown: {
-<<<<<<< HEAD
-    textAlign: "left",
-=======
     escapeHtml: false,
     textAlign: "left"
   },
@@ -54,7 +40,6 @@
     marginTop: "3em",
     fontFamily: "'Proxima Nova W01',Arial,Helvetica,sans-serif",
     padding: "1em"
->>>>>>> 10f234f9
   },
   masthead: {
     background: "#5084AC",
@@ -80,15 +65,9 @@
   }
 }));
 
-<<<<<<< HEAD
 async function getText(url: string, fallback: string) {
   return fetch(url, { cache: "reload" }).then(response => response.ok ? response.text() : fallback, () => fallback);
 };
-=======
-async function getText(d: string) {
-  return fetch(d, { cache: "reload" }).then(response => response.text());
-}
->>>>>>> 10f234f9
 
 export default function Home() {
   const classes = useStyles();
@@ -104,13 +83,7 @@
     datasets.then(console.log);
     // Temporary for testing markdown rendering
     //const readmes = datasets.then(ds => fetch(ds., {cache: "reload"}).then((response) => response.text());
-<<<<<<< HEAD
     const mdText = datasets.then(ds => Promise.all(ds.map(async d => await getText(d.readmeURL, "No description provided"))));
-=======
-    const mdText = datasets.then(ds =>
-      Promise.all(ds.map(async d => await getText(d.readmeURL)))
-    );
->>>>>>> 10f234f9
     mdText.then(setMdText);
     mdText.then(console.log);
   }, []);
@@ -122,7 +95,6 @@
   const rangeEnd = rangeStart + datasetsPerPage;
   const totalPages = Math.ceil(datasets.length / datasetsPerPage);
 
-<<<<<<< HEAD
   const displayedDataSets = datasets.slice(rangeStart, rangeEnd).map((dataset, i) => {
     const key = `${dataset.path}_${rangeStart}_${i}`;
     return (
@@ -146,37 +118,6 @@
       </Paper>
     );
   });
-=======
-  const displayedDataSets = datasets
-    .slice(rangeStart, rangeEnd)
-    .map((dataset, i) => {
-      const key = `${dataset.path}_${rangeStart}_${i}`;
-      return (
-        <Paper key={key} className={classes.paper}>
-          <Grid container className={classes.grid} spacing={10}>
-            <Grid item xs zeroMinWidth>
-              <Markdown
-                source={mdText[i]}
-                escapeHtml={false}
-                className={classes.markdown}
-              />
-            </Grid>
-            <Divider orientation="vertical" />
-            <Grid item>
-              {" "}
-              <a
-                href={`${appState.neuroglancerAddress}${dataset.neuroglancerURLFragment}`}
-                target="_blank"
-                rel="noopener noreferrer"
-              >
-                View with neuroglancer
-              </a>{" "}
-            </Grid>
-          </Grid>
-        </Paper>
-      );
-    });
->>>>>>> 10f234f9
 
   return (
     <>
@@ -221,12 +162,6 @@
       </div>
       <div className="content">
         <Container maxWidth="md">
-<<<<<<< HEAD
-          <p>{rangeStart + 1} to {Math.min(rangeEnd, datasets.length)} of {datasets.length}</p>
-          {datasets.length > datasetsPerPage && <Pagination count={totalPages} page={currentPage} onChange={(e, value) => setCurrentPage(value)} />}
-          {displayedDataSets}
-          {datasets.length > datasetsPerPage && <Pagination count={totalPages} page={currentPage} onChange={(e, value) => setCurrentPage(value)} />}
-=======
           <Typography variant="h5">Datasets{" "}
             {rangeStart + 1} to {Math.min(rangeEnd, datasets.length)} of{" "}
             {datasets.length}
@@ -246,7 +181,6 @@
               onChange={(e, value) => setCurrentPage(value)}
             />
           )}
->>>>>>> 10f234f9
         </Container>
       </div>
     </>
