--- conflicted
+++ resolved
@@ -15,14 +15,6 @@
   selected: boolean
   layerType?: LayerTypes
 }
-<<<<<<< HEAD
-
-interface VolumeCheckStates {
-  selected: boolean
-  layerType?: LayerTypes
-}
-=======
->>>>>>> e53a5a08
 
 type NeuroglancerLinkProps = {
   dataset: Dataset;
