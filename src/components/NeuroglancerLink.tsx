--- conflicted
+++ resolved
@@ -20,11 +20,7 @@
   dataset: Dataset;
   view: DatasetView;
   checkState: Map<string, VolumeCheckStates>;
-<<<<<<< HEAD
   children?: React.ReactNode;
-=======
-  children: React.ReactNode;
->>>>>>> ff57af13
 };
 
 export default function NeuroglancerLink({
@@ -53,21 +49,13 @@
     if (layerType === undefined) {
       layerType = dataset.volumes.get(vk)?.displaySettings.defaultLayerType;
     }
-<<<<<<< HEAD
     let result = dataset.volumes.get(vk)!.toLayer(layerType as LayerTypes);
-=======
-    let result = dataset.volumes.get(vk).toLayer(layerType);
->>>>>>> ff57af13
     console.log(result)
     return result;
   });
   if (!disabled) {
     ngLink = `${neuroglancerAddress}${dataset.makeNeuroglancerViewerState(
-<<<<<<< HEAD
       layers as SegmentationLayer[] | ImageLayer[],
-=======
-      layers,
->>>>>>> ff57af13
       local_view.position,
       local_view.scale)}`;
   }
